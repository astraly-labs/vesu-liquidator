--- conflicted
+++ resolved
@@ -5,13 +5,10 @@
 use cainome::cairo_serde::CairoSerde;
 use colored::Colorize;
 use serde::{Deserialize, Serialize};
-<<<<<<< HEAD
 use starknet::accounts::{Account, Call, ConnectedAccount};
 use starknet::core::types::{Felt, StarknetError};
-=======
 use starknet::accounts::Call;
 use starknet::core::types::{BlockId, BlockTag, Felt, FunctionCall};
->>>>>>> f5d5d7b0
 use starknet::core::utils::get_selector_from_name;
 use starknet::providers::jsonrpc::HttpTransport;
 use starknet::providers::{JsonRpcClient, Provider};
@@ -21,13 +18,10 @@
 use std::sync::Arc;
 use tokio::sync::RwLock;
 
-<<<<<<< HEAD
 use crate::bindings::liquidate::{self, Liquidate, LiquidateParams, RouteNode, Swap, TokenAmount, I129};
 
 use crate::config::Config;
-=======
 use crate::config::{Config, LIQUIDATION_CONFIG_SELECTOR};
->>>>>>> f5d5d7b0
 use crate::services::oracle::LatestOraclePrices;
 use crate::storages::Storage;
 use crate::utils::apply_overhead;
@@ -140,11 +134,7 @@
             .get(&self.collateral.name.to_lowercase())
             .ok_or_else(|| anyhow!("Price not found for collateral: {}", self.collateral.name))?
             .clone();
-<<<<<<< HEAD
         let debt_dollar_price = prices
-=======
-        let debt_asset_dollar_price = prices
->>>>>>> f5d5d7b0
             .get(&self.debt.name.to_lowercase())
             .ok_or_else(|| anyhow!("Price not found for debt: {}", self.debt.name))?
             .clone();
@@ -152,13 +142,8 @@
 
         let collateral_factor = self.lltv.clone();
         let total_collateral_value_in_usd =
-<<<<<<< HEAD
             self.collateral.amount.clone() * collateral_dollar_price.clone();
         let current_debt_in_usd = self.debt.amount.clone() * debt_dollar_price.clone();
-=======
-            self.collateral.amount.clone() * collateral_dollar_price;
-        let current_debt_in_usd = self.debt.amount.clone() * debt_asset_dollar_price.clone();
->>>>>>> f5d5d7b0
         let maximum_health_factor = BigDecimal::new(BigInt::from(999), 3);
 
         let liquidation_amount_in_usd = ((collateral_factor.clone()
@@ -167,11 +152,7 @@
             / (collateral_factor - maximum_health_factor);
 
         let liquidation_amount_in_usd = apply_overhead(liquidation_amount_in_usd);
-<<<<<<< HEAD
         Ok((liquidation_amount_in_usd / debt_dollar_price).round(self.debt.decimals))
-=======
-        Ok(liquidation_amount_in_usd / debt_asset_dollar_price)
->>>>>>> f5d5d7b0
     }
 
     /// Check if a position is closed.
