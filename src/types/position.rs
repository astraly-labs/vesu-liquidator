use anyhow::{anyhow, Result};
use apibara_core::starknet::v1alpha2::FieldElement;
use bigdecimal::num_bigint::BigInt;
use bigdecimal::BigDecimal;
use colored::Colorize;
use starknet::accounts::Call;
use starknet::core::types::{BlockId, BlockTag, Felt, FunctionCall};
use starknet::core::utils::get_selector_from_name;
use starknet::providers::jsonrpc::HttpTransport;
use starknet::providers::{JsonRpcClient, Provider};
use std::collections::HashMap;
use std::fmt;
use std::hash::{Hash, Hasher};
use std::sync::Arc;
use tokio::sync::RwLock;

use crate::config::{Config, LIQUIDATION_CONFIG_SELECTOR};
use crate::services::oracle::LatestOraclePrices;
use crate::types::position;
use crate::utils::apply_overhead;
use crate::utils::conversions::big_decimal_to_u256;
use crate::{
    config::LIQUIDATE_SELECTOR, types::asset::Asset, utils::conversions::apibara_field_as_felt,
};

/// Thread-safe wrapper around the positions.
/// PositionsMap is a map between position position_key <=> position.
pub struct PositionsMap(pub Arc<RwLock<HashMap<u64, Position>>>);

impl PositionsMap {
    pub fn new() -> Self {
        Self(Arc::new(RwLock::new(HashMap::new())))
    }

    pub async fn insert(&self, position: Position) -> Option<Position> {
        self.0.write().await.insert(position.key(), position)
    }

    pub async fn len(&self) -> usize {
        self.0.read().await.len()
    }

    pub async fn is_empty(&self) -> bool {
        self.0.read().await.is_empty()
    }
}

impl Default for PositionsMap {
    fn default() -> Self {
        Self::new()
    }
}

#[derive(Default, Clone, Hash, Eq, PartialEq, Debug)]
pub struct Position {
    pub user_address: Felt,
    pub pool_id: Felt,
    pub collateral: Asset,
    pub debt: Asset,
    pub lltv: BigDecimal,
}

impl Position {
    /// Create a new position from the event_keys of a ModifyPosition event.
    pub fn from_event(config: &Config, event_keys: &[FieldElement]) -> Option<Position> {
        let event_keys: Vec<Felt> = event_keys.iter().map(apibara_field_as_felt).collect();

        let collateral = Asset::from_address(config, event_keys[2]);
        let debt = Asset::from_address(config, event_keys[3]);
        if collateral.is_none() || debt.is_none() {
            return None;
        }

        let position = Position {
            pool_id: event_keys[1],
            collateral: collateral.unwrap(),
            debt: debt.unwrap(),
            user_address: event_keys[4],
            lltv: BigDecimal::default(),
        };
        Some(position)
    }

    /// Computes & returns the LTV Ratio for a position.
    pub async fn ltv(&self, oracle_prices: &LatestOraclePrices) -> Result<BigDecimal> {
        let collateral_name = self.collateral.name.to_lowercase();
        let debt_name = self.debt.name.to_lowercase();

        let prices = oracle_prices.0.lock().await;
        let collateral_price = prices
            .get(&collateral_name)
            .ok_or_else(|| anyhow!("Price not found for collateral: {}", collateral_name))?
            .clone();
        let debt_price = prices
            .get(&debt_name)
            .ok_or_else(|| anyhow!("Price not found for debt: {}", debt_name))?
            .clone();
        drop(prices);

        let ltv = (&self.debt.amount * debt_price) / (&self.collateral.amount * collateral_price);
        Ok(ltv)
    }

    /// Computes the liquidable amount for the liquidable position.
    /// (not accounting for price impact/slippage from swapping)
    pub async fn liquidable_amount(
        &self,
        oracle_prices: &LatestOraclePrices,
    ) -> Result<BigDecimal> {
        let prices = oracle_prices.0.lock().await;
        let collateral_price = prices
            .get(&self.collateral.name.to_lowercase())
            .ok_or_else(|| anyhow!("Price not found for collateral: {}", self.collateral.name))?
            .clone();
        let debt_price = prices
            .get(&self.debt.name.to_lowercase())
            .ok_or_else(|| anyhow!("Price not found for debt: {}", self.debt.name))?
            .clone();
        drop(prices);

<<<<<<< HEAD
        let collateral_factor = self.lltv.clone();
        let total_collateral_value_in_usd = self.collateral.amount.clone() * collateral_dollar_price;
        let current_debt_in_usd = self.debt.amount.clone() * debt_asset_dollar_price.clone();
        let maximum_health_factor = BigDecimal::new(BigInt::from(999), 3);

        let liquidation_amount_in_usd = ((collateral_factor.clone() * total_collateral_value_in_usd) - (maximum_health_factor.clone() * current_debt_in_usd))
                                            / (collateral_factor - maximum_health_factor);

        Ok(liquidation_amount_in_usd / debt_asset_dollar_price)
=======
        let current_debt = &self.debt.amount * debt_price.clone();
        let max_debt = &self.collateral.amount * &self.lltv * collateral_price;

        let liquidable_debt = current_debt - max_debt;
        let liquidable_amount = (&liquidable_debt / debt_price).round(self.debt.decimals);

        Ok(apply_overhead(liquidable_amount))
>>>>>>> bd6acddd
    }

    /// Check if a position is closed.
    pub fn is_closed(&self) -> bool {
        (self.collateral.amount == 0.into()) && (self.debt.amount == 0.into())
    }

    /// Returns if the position is liquidable or not.
    pub async fn is_liquidable(&self, oracle_prices: &LatestOraclePrices) -> bool {
        let ltv_ratio = self
            .ltv(oracle_prices)
            .await
            .expect("failed to retrieve ltv ratio");

        let is_liquidable = ltv_ratio > self.lltv;
        if is_liquidable {
            self.debug_position_state(is_liquidable, ltv_ratio);
        }
        is_liquidable
    }

    /// Prints the status of the position and if it's liquidable or not.
    fn debug_position_state(&self, is_liquidable: bool, ltv_ratio: BigDecimal) {
        tracing::info!(
            "{} is at ratio {:.2}%/{:.2}% => {}",
            self,
            ltv_ratio * BigDecimal::from(100),
            self.lltv.clone() * BigDecimal::from(100),
            if is_liquidable {
                "liquidable!".green()
            } else {
                "NOT liquidable.".red()
            }
        );
    }

    // Fetch liquidation factor from extension contract
    pub async fn fetch_liquidation_factors(&self, config: &Config, rpc_client: Arc<JsonRpcClient<HttpTransport>>) -> BigDecimal {
        let calldata = vec![self.pool_id, self.collateral.address, self.debt.address];
        
        let liquidation_config_request = &FunctionCall {
            contract_address: config.extension_address,
            entry_point_selector: *LIQUIDATION_CONFIG_SELECTOR,
            calldata,
        };

        let ltv_config = rpc_client.call(liquidation_config_request, BlockId::Tag(BlockTag::Pending)).await.expect("failed to retrieve");
        BigDecimal::new(ltv_config[0].to_bigint(), 18)
    }

    /// Returns the position as a calldata for the LTV config RPC call.
    pub fn as_ltv_calldata(&self) -> Vec<Felt> {
        vec![self.pool_id, self.collateral.address, self.debt.address]
    }

    /// Returns the position as a calldata for the Update Position RPC call.
    pub fn as_update_calldata(&self) -> Vec<Felt> {
        vec![
            self.pool_id,
            self.collateral.address,
            self.debt.address,
            self.user_address,
        ]
    }

    /// Returns a unique identifier for the position by hashing the update calldata.
    pub fn key(&self) -> u64 {
        let mut hasher = std::hash::DefaultHasher::new();
        self.as_update_calldata().hash(&mut hasher);
        hasher.finish()
    }

    /// Returns the TX necessary to liquidate this position (approve + liquidate).
    // TODO: Flash loan with a custom contract with a on_flash_loan function.
    // See: https://github.com/vesuxyz/vesu-v1/blob/a2a59936988fcb51bc85f0eeaba9b87cf3777c49/src/singleton.cairo#L1624
    pub fn get_liquidation_txs(
        &self,
        singleton_contract: Felt,
        amount_to_liquidate: BigDecimal,
    ) -> Vec<Call> {
        let debt_to_repay = big_decimal_to_u256(amount_to_liquidate);

        let approve_call = Call {
            to: self.debt.address,
            selector: get_selector_from_name("approve").unwrap(),
            calldata: vec![
                singleton_contract,
                Felt::from(debt_to_repay.low()),
                Felt::from(debt_to_repay.high()),
            ],
        };

        // https://docs.vesu.xyz/dev-guides/singleton#liquidate_position
        let liquidate_call = Call {
            to: singleton_contract,
            selector: *LIQUIDATE_SELECTOR,
            calldata: vec![
                self.pool_id,            // pool_id
                self.collateral.address, // collateral_asset
                self.debt.address,       // debt_asset
                self.user_address,       // user
                Felt::ZERO,              // receive_as_shares
                Felt::from(4),           // number of elements below (two U256, low/high)
                Felt::ZERO,              // min_collateral (U256)
                Felt::ZERO,
                Felt::from(debt_to_repay.low()), // debt (U256)
                Felt::from(debt_to_repay.high()),
            ],
        };

        vec![approve_call, liquidate_call]
    }
}

impl fmt::Display for Position {
    fn fmt(&self, f: &mut fmt::Formatter<'_>) -> fmt::Result {
        write!(
            f,
            "Position {}/{} of user {:?}",
            self.collateral.name, self.debt.name, self.user_address
        )
    }
}<|MERGE_RESOLUTION|>--- conflicted
+++ resolved
@@ -118,7 +118,6 @@
             .clone();
         drop(prices);
 
-<<<<<<< HEAD
         let collateral_factor = self.lltv.clone();
         let total_collateral_value_in_usd = self.collateral.amount.clone() * collateral_dollar_price;
         let current_debt_in_usd = self.debt.amount.clone() * debt_asset_dollar_price.clone();
@@ -126,17 +125,8 @@
 
         let liquidation_amount_in_usd = ((collateral_factor.clone() * total_collateral_value_in_usd) - (maximum_health_factor.clone() * current_debt_in_usd))
                                             / (collateral_factor - maximum_health_factor);
-
+      
         Ok(liquidation_amount_in_usd / debt_asset_dollar_price)
-=======
-        let current_debt = &self.debt.amount * debt_price.clone();
-        let max_debt = &self.collateral.amount * &self.lltv * collateral_price;
-
-        let liquidable_debt = current_debt - max_debt;
-        let liquidable_amount = (&liquidable_debt / debt_price).round(self.debt.decimals);
-
-        Ok(apply_overhead(liquidable_amount))
->>>>>>> bd6acddd
     }
 
     /// Check if a position is closed.
